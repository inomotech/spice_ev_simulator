--- conflicted
+++ resolved
@@ -201,11 +201,6 @@
                                                                 'photovoltaic power plant in kWp')
     parser.add_argument('--cs-power-min', type=float, default=None,
                         help='set minimal power at charging station in kW (default: 0.1 * cs_power')
-<<<<<<< HEAD
-=======
-    parser.add_argument('--discharge-limit', default=0.5,
-                        help='minimum SoC to discharge to during v2g. [0-1]')
->>>>>>> e3b1c7cd
     parser.add_argument('--days', metavar='N', type=int, default=7,
                         help='set duration of scenario as number of days')  # ignored for simbev
     parser.add_argument('--seed', default=None, type=int, help='set random seed')
