import datetime
import json
import pytest
from pathlib import Path
import subprocess
from argparse import Namespace

from spice_ev import scenario, costs as cc
from calculate_costs import read_simulation_csv
from spice_ev.generate import generate_schedule

TEST_REPO_PATH = Path(__file__).parent
supported_strategies = ["greedy", "balanced", "distributed", "balanced_market",
                        "schedule", "flex_window"]
grid_operator = "default_grid_operator"


def get_test_json():
    # get minimum working json example
    return {
        "scenario": {
            "start_time": "2020-01-01T00:00:00+02:00",
            "interval": 15,
            "n_intervals": 96
        },
        "components": {
            "grid_connectors": {
                "GC1": {"max_power": 100, "cost": {"type": "fixed", "value": 0}}
            },
            "charging_stations": {},
            "vehicle_types": {},
            "vehicles": {},
        },
        "events": {
            "fixed_loads": {},
            "grid_operator_signals": [],
            "vehicle_events": [],
        }
    }


class TestSimulationCosts:
    def test_read_sim_csv(self, tmp_path):
        j = get_test_json()
        s = scenario.Scenario(j)
        save_timeseries = tmp_path / "save_timeseries.csv"
        s.run('greedy', {"save_timeseries": str(save_timeseries)})
        result = read_simulation_csv(str(save_timeseries))

        # check length of result lists
        for k, l in result.items():
            if l is not None:
                assert len(l) == s.n_intervals, f"list {k} has wrong length"

        # check individual lists
        # timestamps
        assert result["timestamps_list"][0] == s.start_time.replace(tzinfo=None)
        assert result["timestamps_list"][-1] == (s.stop_time - s.interval).replace(tzinfo=None)
        # price: all zeroes
        assert sum(result["price_list"]) == 0
        # grid supply: 0
        assert sum(result["power_grid_supply_list"]) == 0
        # fix load: 0
        assert sum(result["power_fix_load_list"]) == 0
        # feed in from local generation:
        assert sum(result["power_generation_feed_in_list"]) == 0
        # charging signal: depends on schedule, should be all None
        assert not any(result["charging_signal_list"])

    def test_calculate_costs_basic(self):
        j = get_test_json()
        s = scenario.Scenario(j)
        s.run('greedy', {"cost_calculation": True})
        timeseries = s.GC1_timeseries
        timeseries_lists = [timeseries.get(k, [0]*s.n_intervals) for k in [
                            "time", "grid supply [kW]", "price [EUR/kWh]",
                            "fixed load [kW]", "generation feed-in [kW]",
                            "V2G feed-in [kW]", "battery feed-in [kW]",
                            "window signal [-]"]]
        price_sheet_path = TEST_REPO_PATH / 'test_data/input_test_cost_calculation/price_sheet.json'

        # test all supported strategies
        for strategy in supported_strategies:
            cc.calculate_costs(grid_operator, strategy, "MV", s.interval, *timeseries_lists,
                               price_sheet_path=str(price_sheet_path))

        # test error for non-supported strategy
        with pytest.raises(Exception):
            cc.calculate_costs(grid_operator, "strategy", "MV", s.interval, *timeseries_lists,
                               price_sheet_path=str(price_sheet_path))

        # check returned values
        result = cc.calculate_costs(grid_operator, supported_strategies[0], "MV", s.interval,
                                    *timeseries_lists, price_sheet_path=str(price_sheet_path))
        assert result["total_costs_per_year"] == 78.18
        assert result["commodity_costs_eur_per_year"] == 0
        assert result["capacity_costs_eur"] == 65.7
        assert result["power_procurement_costs_per_year"] == 0
        assert result["levies_fees_and_taxes_per_year"] == 12.48
        assert result["feed_in_remuneration_per_year"] == 0

    def test_calculate_costs_advanced(self):

        scenarios = {
            "scenario_A.json": [2522.67, 776.54, 65.7, 799.38, 881.06, 0.0],
            "scenario_B.json": [21798.48, 6899.86, 65.7, 7102.8, 7730.12, 0.0],
            "scenario_C1.json": [22086.7, 6991.42, 65.7, 7197.05, 7832.53, 0.0],
            "scenario_C2.json": [2792.23, 862.17, 65.7, 887.53, 976.85, 0.0],
            "scenario_C3.json": [1887.55, 574.78, 65.7, 591.68, 655.39, 0.0],
            # "bus_scenario_D.json": [0,0,0,0,0,0],  # buggy: can't charge enough
            "scenario_PV_Bat.json": [-2166.39, 0.0, 65.7, 0.0, 12.48, 2244.58],
        }

        for scenario_name, expected in scenarios.items():
            scen_path = TEST_REPO_PATH.joinpath("test_data/input_test_strategies", scenario_name)
            with scen_path.open() as f:
                j = json.load(f)
            s = scenario.Scenario(j, str(scen_path.parent))
            s.run("greedy", {"cost_calculation": True})
            timeseries = s.GC1_timeseries
            timeseries_lists = [timeseries.get(k, [0] * s.n_intervals) for k in [
                            "time", "grid supply [kW]", "price [EUR/kWh]",
                            "fixed load [kW]", "generation feed-in [kW]",
                            "V2G feed-in [kW]", "battery feed-in [kW]",
                            "window signal [-]"]]
            price_sheet_path = TEST_REPO_PATH / 'test_data/input_test_cost_calculation/' \
                                                'price_sheet.json'
            pv = sum([pv.nominal_power for pv in s.components.photovoltaics.values()])
            result = cc.calculate_costs(grid_operator, "greedy", "MV", s.interval,
                                        *timeseries_lists, str(price_sheet_path), None, pv)

            for i, value in enumerate(result.values()):
                assert value == expected[i]

    def test_calculate_costs_balanced_A(self):
        scen_path = TEST_REPO_PATH / 'test_data/input_test_strategies/scenario_A.json'
        with scen_path.open() as f:
            j = json.load(f)
        s = scenario.Scenario(j)
        s.run('balanced', {"cost_calculation": True})
        timeseries = s.GC1_timeseries
        timeseries_lists = [timeseries.get(k, [0] * s.n_intervals) for k in [
                            "time", "grid supply [kW]", "price [EUR/kWh]",
                            "fixed load [kW]", "generation feed-in [kW]",
                            "V2G feed-in [kW]", "battery feed-in [kW]",
                            "window signal [-]"]]
        price_sheet_path = TEST_REPO_PATH / 'test_data/input_test_cost_calculation/price_sheet.json'

        pv = sum([pv.nominal_power for pv in s.components.photovoltaics.values()])

        # check returned values
<<<<<<< HEAD
        result = cc.calculate_costs("balanced", "MV", s.interval, *timeseries_lists,
                                    str(price_sheet), None, pv)
        assert result["total_costs_per_year"] == 308.45
        assert result["commodity_costs_eur_per_year"] == 73.15
=======
        result = cc.calculate_costs(grid_operator, "balanced", "MV", s.interval, *timeseries_lists,
                                    str(price_sheet_path), None, pv)
        assert result["total_costs_per_year"] == 309.4
        assert result["commodity_costs_eur_per_year"] == 73.45
>>>>>>> 764c6435
        assert result["capacity_costs_eur"] == 65.7
        assert result["power_procurement_costs_per_year"] == 75.3
        assert result["levies_fees_and_taxes_per_year"] == 94.31
        assert result["feed_in_remuneration_per_year"] == 0

    def test_calculate_costs_balanced_market_A(self):
        scen_path = TEST_REPO_PATH / 'test_data/input_test_strategies/scenario_A.json'
        with scen_path.open() as f:
            j = json.load(f)
        s = scenario.Scenario(j)

        s.run('balanced_market', {"cost_calculation": True})
        timeseries = s.GC1_timeseries
        timeseries_lists = [timeseries.get(k, [0] * s.n_intervals) for k in [
                        "time", "grid supply [kW]", "price [EUR/kWh]",
                        "fixed load [kW]", "generation feed-in [kW]",
                        "V2G feed-in [kW]", "battery feed-in [kW]",
                        "window signal [-]"]]
        price_sheet_path = TEST_REPO_PATH / 'test_data/input_test_cost_calculation/price_sheet.json'

        pv = sum([pv.nominal_power for pv in s.components.photovoltaics.values()])

        # check returned values
        result = cc.calculate_costs(grid_operator, "balanced_market", "MV", s.interval,
                                    *timeseries_lists, str(price_sheet_path), None, pv)
        assert result["total_costs_per_year"] == 323.14
        assert result["commodity_costs_eur_per_year"] == 14.41
        assert result["capacity_costs_eur"] == 0
        assert result["power_procurement_costs_per_year"] == 160.88
        assert result["levies_fees_and_taxes_per_year"] == 147.84
        assert result["feed_in_remuneration_per_year"] == 0

    def test_calculate_costs_flex_window_A(self):
        scen_path = TEST_REPO_PATH / 'test_data/input_test_strategies/scenario_A.json'
        with scen_path.open() as f:
            j = json.load(f)
        s = scenario.Scenario(j)
        s.run('flex_window', {"cost_calculation": True})
        timeseries = s.GC1_timeseries
        timeseries_lists = [timeseries.get(k, [0] * s.n_intervals) for k in [
            "time", "grid supply [kW]", "price [EUR/kWh]",
            "fixed load [kW]", "generation feed-in [kW]",
            "V2G feed-in [kW]", "battery feed-in [kW]",
            "window signal [-]"]]
        price_sheet_path = TEST_REPO_PATH / 'test_data/input_test_cost_calculation/price_sheet.json'

        pv = sum([pv.nominal_power for pv in s.components.photovoltaics.values()])

        # check returned values
        result = cc.calculate_costs(grid_operator, "flex_window", "MV", s.interval,
                                    *timeseries_lists, str(price_sheet_path), None, pv)
        assert result["total_costs_per_year"] == 3932.83
        assert result["commodity_costs_eur_per_year"] == 279.44
        assert result["capacity_costs_eur"] == 1543.08
        assert result["power_procurement_costs_per_year"] == 927.46
        assert result["levies_fees_and_taxes_per_year"] == 1182.84
        assert result["feed_in_remuneration_per_year"] == 0

    def test_calculate_costs_balanced_market_C(self):
        scen_path = TEST_REPO_PATH / 'test_data/input_test_strategies/scenario_C1.json'

        with scen_path.open() as f:
            j = json.load(f)
        s = scenario.Scenario(j, str(scen_path.parent))
        s.run('balanced_market', {"cost_calculation": True})
        timeseries = s.GC1_timeseries
        timeseries_lists = [timeseries.get(k, [0] * s.n_intervals) for k in [
            "time", "grid supply [kW]", "price [EUR/kWh]",
            "fixed load [kW]", "generation feed-in [kW]",
            "V2G feed-in [kW]", "battery feed-in [kW]",
            "window signal [-]"]]
        price_sheet_path = TEST_REPO_PATH / 'test_data/input_test_cost_calculation/price_sheet.json'

        pv = sum([pv.nominal_power for pv in s.components.photovoltaics.values()])

        # check returned values
        result = cc.calculate_costs(grid_operator, "balanced_market", "MV", s.interval,
                                    *timeseries_lists, str(price_sheet_path), None, pv)
        assert result["total_costs_per_year"] == 24339.52
        assert result["commodity_costs_eur_per_year"] == 4523.5
        assert result["capacity_costs_eur"] == 4426.75
        assert result["power_procurement_costs_per_year"] == 7197.05
        assert result["levies_fees_and_taxes_per_year"] == 8192.22
        assert result["feed_in_remuneration_per_year"] == 0

    def test_calculate_costs_schedule_C(self, tmp_path):
        scen_path = TEST_REPO_PATH / 'test_data/input_test_strategies/scenario_PV_Bat.json'
        dst = tmp_path / "scenario.json"
        dst.write_text(scen_path.read_text())
        schedule = tmp_path / "schedule.csv"

        generate_schedule.generate_schedule(Namespace(
            scenario=dst,
            input=TEST_REPO_PATH / "test_data/input_test_generate/example_grid_situation.csv",
            output=schedule,
            individual=False,
            core_standing_time={
                "times": [{"start": [22, 0], "end": [5, 0]}], "no_drive_days": [6]
            },
            visual=False,
            config=None,
        ))
        with dst.open('r') as f:
            j = json.load(f)
        s = scenario.Scenario(j, str(tmp_path))
        s.run('schedule', {"cost_calculation": True})
        timeseries = s.GC1_timeseries
        timeseries_lists = [timeseries.get(k, [0] * s.n_intervals) for k in [
            "time", "grid supply [kW]", "price [EUR/kWh]",
            "fixed load [kW]", "generation feed-in [kW]",
            "V2G feed-in [kW]", "battery feed-in [kW]", "window signal [-]"]]
        price_sheet_path = TEST_REPO_PATH / 'test_data/input_test_cost_calculation/price_sheet.json'

        pv = sum([pv.nominal_power for pv in s.components.photovoltaics.values()])

        # check returned values
<<<<<<< HEAD
        result = cc.calculate_costs("schedule", "MV", s.interval, *timeseries_lists,
                                    str(price_sheet), None, pv, timeseries.get("schedule [kW]"))
        assert result["total_costs_per_year"] == -3023.44
=======
        result = cc.calculate_costs(grid_operator, "schedule", "MV", s.interval, *timeseries_lists,
                                    str(price_sheet_path), None, pv,
                                    timeseries.get("schedule [kW]"))
        assert result["total_costs_per_year"] == -3021.29
>>>>>>> 764c6435
        assert result["commodity_costs_eur_per_year"] == 40.88
        assert result["capacity_costs_eur"] == 28.69
        assert result["power_procurement_costs_per_year"] == 135.66
        assert result["levies_fees_and_taxes_per_year"] == 135.58
        assert result["feed_in_remuneration_per_year"] == 3364.25

    def test_greedy_rlm(self):
        # prepare scenario to trigger RLM
        # energy_supply_per_year > 100000, but utilization_time_per_year < 2500
        result = cc.calculate_costs(
            grid_operator, "greedy", "MV", datetime.timedelta(hours=1),
            [None]*9,  # empty timestamps
            [-1000] + [0]*8,  # single grid supply value
            None,  # empty prices
            [0] * 9,  # empty fix loads
            [0] * 9,  # empty feed-in from local generation
            [0] * 9,  # empty feed-in from V2G
            [0] * 9,  # empty feed-in from battery
            None,  # empty charging signal
            TEST_REPO_PATH / 'test_data/input_test_cost_calculation/price_sheet.json')
        assert result["commodity_costs_eur_per_year"] == 33969.33
        assert result["capacity_costs_eur"] == 41060

    def test_fixed_load(self):
        for strategy in ["balanced_market", "flex_window", "schedule"]:
            result = cc.calculate_costs(
                grid_operator, strategy, "MV", datetime.timedelta(hours=1),
                [None]*9,  # empty timestamps
                [0]*9,  # empty grid supply
                [1]*9,  # static prices
                [100] * 9,  # static fixed loads
                [0] * 9,  # empty feed-in from local generation
                [0] * 9,  # empty feed-in from V2G
                [0] * 9,  # empty feed-in from battery
                [True]*9,  # always-on charging signal
                TEST_REPO_PATH / 'test_data/input_test_cost_calculation/price_sheet.json')
            assert result["commodity_costs_eur_per_year"] == 20323.2
            assert result["capacity_costs_eur"] == 7014

    def test_pv_nominal(self):
        price_sheet_path = TEST_REPO_PATH / 'test_data/input_test_cost_calculation/price_sheet.json'
        with price_sheet_path.open('r') as ps:
            price_sheet = json.load(ps)
        # iterate over PV ranges
        pv_ranges = price_sheet[grid_operator]["feed-in_remuneration"]["PV"]["kWp"]
        results = [2733.12, 2654.28, 2076.12]
        for i, pv in enumerate(pv_ranges):
            result = cc.calculate_costs(
                grid_operator, "greedy", "MV", datetime.timedelta(hours=1),
                [None]*9,  # empty timestamps
                [pv]*9,  # positive grid supply
                None,  # empty prices
                [0] * 9,  # empty fixed loads
                [5] * 9,  # feed-in from local generation
                [0] * 9,  # empty feed-in from V2G
                [0] * 9,  # empty feed-in from battery
                None,  # no charging signal
                price_sheet_path,
                power_pv_nominal=pv)
            assert result["feed_in_remuneration_per_year"] == results[i]
        with pytest.raises(ValueError):
            # PV out of range
            cc.calculate_costs(
                grid_operator, "greedy", "MV", datetime.timedelta(hours=1),
                [None]*9,  # empty timestamps
                [1]*9,  # positive grid supply
                None,  # empty prices
                [0] * 9,  # empty fixed loads
                [5] * 9,  # empty feed-in from local generation
                [0] * 9,  # empty feed-in from V2G
                [0] * 9,  # empty feed-in from battery
                None,  # no charging signal
                price_sheet_path,
                power_pv_nominal=pv_ranges[-1]+1)

    def test_write_results(self, tmp_path):
        dst = tmp_path / "results.json"
        dst.write_text("{}")
        result = cc.calculate_costs(
            grid_operator, "greedy", "MV", datetime.timedelta(hours=1),
            [None]*9,  # empty timestamps
            [0]*9,  # empty grid supply
            None,  # empty prices
            [0] * 9,  # empty fixed loads
            [0] * 9,  # empty feed-in from local generation
            [0] * 9,  # empty feed-in from V2G
            [0] * 9,  # empty feed-in from battery
            None,  # no charging signal
            TEST_REPO_PATH / 'test_data/input_test_cost_calculation/price_sheet.json',
            results_json=dst)
        with dst.open('r') as f:
            results_json = json.load(f)
            assert (results_json['costs']['electricity costs']['per year']['total (gross)']
                   == result["total_costs_per_year"])
            assert (results_json['costs']['electricity costs']['per year']['grid_fee'][
                       'commodity costs']['total costs']
                   == result["commodity_costs_eur_per_year"])
            assert (results_json['costs']['electricity costs']['per year']['grid_fee'][
                       'capacity_or_basic_costs']['total costs']
                   == result["capacity_costs_eur"])
            assert (results_json['costs']['electricity costs']['per year']['power procurement']
                   == result["power_procurement_costs_per_year"])


class TestPostSimulationCosts:
    def test_calculate_costs_post_sim(self, tmp_path):
        j = get_test_json()
        s = scenario.Scenario(j)
        save_results = tmp_path / "save_results.json"
        save_timeseries = tmp_path / "save_timeseries.csv"
        price_sheet_path = TEST_REPO_PATH / 'test_data/input_test_cost_calculation/price_sheet.json'

        s.run("greedy", {
            "save_results": str(save_results),
            "save_timeseries": str(save_timeseries)
        })

        # call calculate cost from shell
        assert subprocess.call([
            "python", TEST_REPO_PATH.parent / "calculate_costs.py",
            "--voltage-level", "MV",
            "--get-results", save_results,
            "--get-timeseries", save_timeseries,
            "--cost-parameters-file", price_sheet_path
        ]) == 0
        with save_results.open() as f:
            results = json.load(f)
        assert "costs" in results
        assert results["costs"]["electricity costs"]["per year"]["total (gross)"] == 78.18<|MERGE_RESOLUTION|>--- conflicted
+++ resolved
@@ -149,17 +149,10 @@
         pv = sum([pv.nominal_power for pv in s.components.photovoltaics.values()])
 
         # check returned values
-<<<<<<< HEAD
-        result = cc.calculate_costs("balanced", "MV", s.interval, *timeseries_lists,
-                                    str(price_sheet), None, pv)
+        result = cc.calculate_costs(grid_operator, "balanced", "MV", s.interval, *timeseries_lists,
+                                    str(price_sheet_path), None, pv)
         assert result["total_costs_per_year"] == 308.45
         assert result["commodity_costs_eur_per_year"] == 73.15
-=======
-        result = cc.calculate_costs(grid_operator, "balanced", "MV", s.interval, *timeseries_lists,
-                                    str(price_sheet_path), None, pv)
-        assert result["total_costs_per_year"] == 309.4
-        assert result["commodity_costs_eur_per_year"] == 73.45
->>>>>>> 764c6435
         assert result["capacity_costs_eur"] == 65.7
         assert result["power_procurement_costs_per_year"] == 75.3
         assert result["levies_fees_and_taxes_per_year"] == 94.31
@@ -276,16 +269,10 @@
         pv = sum([pv.nominal_power for pv in s.components.photovoltaics.values()])
 
         # check returned values
-<<<<<<< HEAD
-        result = cc.calculate_costs("schedule", "MV", s.interval, *timeseries_lists,
-                                    str(price_sheet), None, pv, timeseries.get("schedule [kW]"))
+        result = cc.calculate_costs(
+            grid_operator, "schedule", "MV", s.interval, *timeseries_lists,
+            str(price_sheet_path), None, pv, timeseries.get("schedule [kW]"))
         assert result["total_costs_per_year"] == -3023.44
-=======
-        result = cc.calculate_costs(grid_operator, "schedule", "MV", s.interval, *timeseries_lists,
-                                    str(price_sheet_path), None, pv,
-                                    timeseries.get("schedule [kW]"))
-        assert result["total_costs_per_year"] == -3021.29
->>>>>>> 764c6435
         assert result["commodity_costs_eur_per_year"] == 40.88
         assert result["capacity_costs_eur"] == 28.69
         assert result["power_procurement_costs_per_year"] == 135.66
