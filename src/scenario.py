#!/usr/bin/env python3

import datetime
import traceback

from src import constants, events, strategy, util


class Scenario:
    """ A scenario
    """
    def __init__(self, json_dict, dir_path=''):
        # get constants and events
        self.constants = constants.Constants(json_dict.get('constants'))
        self.events = events.Events(json_dict.get('events'), dir_path)

        scenario = json_dict.get('scenario')

        # compute time stuff
        self.start_time = util.datetime_from_isoformat(scenario['start_time'])
        self.interval = datetime.timedelta(minutes=scenario['interval'])

        # compute n_intervals or stop_time
        assert (scenario.get('stop_time') is None) ^ (scenario.get('n_intervals') is None), (
            'Give either stop_time or n_intervals, not both')
        if 'n_intervals' in scenario:
            self.n_intervals = scenario['n_intervals']
            self.stop_time = self.start_time + self.interval * self.n_intervals
        else:
            self.stop_time = util.datetime_from_isoformat(scenario['stop_time'])
            delta = self.stop_time - self.start_time
            self.n_intervals = delta / self.interval

        # compute average load for each timeslot
        for ext_load_list in self.events.external_load_lists.values():
            gc_id = ext_load_list.grid_connector_id
            gc = self.constants.grid_connectors[gc_id]
            gc.add_avg_ext_load_week(ext_load_list, self.interval)

    def run(self, strategy_name, options):
        # run scenario
        options['interval'] = self.interval
        options['events'] = self.events
        strat = strategy.class_from_str(strategy_name)(self.constants, self.start_time, **options)

        event_steps = self.events.get_event_steps(self.start_time, self.n_intervals, self.interval)

        socs = []
        costs = []
        prices = []
        results = []
        extLoads = []
        totalLoad = []
        disconnect = []
        feedInPower = []
        unusedFeedIn = []
        batteryLevels = {k: [] for k in self.constants.batteries.keys()}
        connChargeByTS = []
        gcPowerSchedule = {gcID: [] for gcID in self.constants.grid_connectors.keys()}

        begin = datetime.datetime.now()
        for step_i in range(self.n_intervals):

            if options.get("timing", False):
                # show estimated time until finished after each simulation step
                # get time since start
                dt = datetime.datetime.now() - begin
                # compute fraction of work finished
                f = (step_i + 1) / self.n_intervals
                # how much time total?
                total_time = dt / f
                # how much time left?
                eta = total_time - dt
                # remove sub-second resolution from time left
                eta_str = str(eta).split('.')[0]
                print("{} / {}, ETA {}\r".format(
                    step_i, self.n_intervals, eta_str), end="", flush=True)
            else:
                # show progress bar
                width = 10
                display_step = self.n_intervals / (width + 1)
                # only print full steps
                if step_i // display_step != (step_i - 1) // display_step:
                    progress = width * (step_i + 1) // self.n_intervals
                    print("[{}{}]\r".format(
                        '#' * progress,
                        '.' * (width - progress)
                    ), end="", flush=True)

            # run single timestep
            try:
                res = strat.step(event_steps[step_i])
            except Exception as e:
                print('\n', '*'*42)
                print(e)
                print("Aborting simulation in timestep {} ({})".format(
                    step_i + 1, strat.current_time))
                strat.description = "*** {} (ABORTED) ***".format(strat.description)
                traceback.print_exc()
                break
            results.append(res)

            # get current loads
            cost = 0
            price = []
            curLoad = 0
<<<<<<< HEAD
            for gcID, gc in strat.world_state.grid_connectors.items():
=======
            curFeedIn = 0
            curSurplus = 0

            for gc in gcs:
>>>>>>> ff8da7ba
                # loads without charging stations (external + feed-in)
                stepLoads = {k: v for k, v in gc.current_loads.items()
                             if k not in self.constants.charging_stations.keys()}
                extLoads.append(stepLoads)
                # sum up loads (with charging stations), compute cost
                gc_load = gc.get_current_load()
                # price in ct/kWh -> get price in EUR
                if gc.cost:
                    cost += util.get_cost(max(gc_load, 0), gc.cost) / 100
                    price.append(util.get_cost(1, gc.cost))
                else:
                    price.append(0)
                curLoad += gc_load

                gcPowerSchedule[gcID].append(gc.target)

                # sum up total feed-in power
                feed_in_keys = self.events.energy_feed_in_lists.keys()
                curFeedIn -= sum([gc.current_loads.get(k, 0) for k in feed_in_keys])
                # sum up unused feed-in power (negative total power)
                curSurplus -= min(gc.get_current_load(), 0)

            # get SOC and connected CS of all connected vehicles
            cur_cs = []
            cur_dis = []
            cur_socs = []
            for vidx, vid in enumerate(sorted(strat.world_state.vehicles.keys())):
                vehicle = strat.world_state.vehicles[vid]
                if vehicle.connected_charging_station:
                    cur_cs.append(vehicle.connected_charging_station)
                    cur_dis.append(None)
                    cur_socs.append(vehicle.battery.soc)
                    if len(socs) > 0 and socs[-1][vidx] is None:
                        # just arrived -> update disconnect
                        # find departure
                        start_idx = step_i-1
                        while start_idx >= 0 and socs[start_idx][vidx] is None:
                            start_idx -= 1
                        if start_idx < 0:
                            # first charge, no info about old soc
                            continue
                        # get start soc
                        start_soc = socs[start_idx][vidx]
                        # compute linear equation
                        m = (vehicle.battery.soc - start_soc) / (step_i - start_idx - 1)
                        # update timesteps between start and now
                        for idx in range(start_idx, step_i):
                            disconnect[idx][vidx] = m * (idx - start_idx) + start_soc
                else:
                    cur_socs.append(None)
                    cur_dis.append(None)  # placeholder

            # append accumulated info
            socs.append(cur_socs)
            costs.append(cost)
            prices.append(price)
            totalLoad.append(max(curLoad, 0))
            disconnect.append(cur_dis)
            feedInPower.append(curFeedIn)
            unusedFeedIn.append(curSurplus)
            connChargeByTS.append(cur_cs)

            # get battery levels
            for batName, bat in strat.world_state.batteries.items():
                batteryLevels[batName].append(bat.soc / 100 * bat.capacity)

        # next simulation timestep

        print("Power from grid: {:.0f} kW, Costs: {:.2f} €".format(sum(totalLoad), sum(costs)))
        totalFeedIn = sum(feedInPower)
        totalSurplus = sum(unusedFeedIn)
        if totalFeedIn > 0:
            print("Renewable energy feed-in: {} kW, unused: {} kW ({}%)".format(
                round(totalFeedIn),
                round(totalSurplus),
                round((totalSurplus)*100/totalFeedIn) if totalFeedIn > 0 else 0)
            )
        for batName, values in batteryLevels.items():
            print("Maximum stored power for {}: {:.2f} kW".format(batName, max(values)))

        if options.get('output', None):
            cs_ids = sorted(strat.world_state.charging_stations.keys())
            uc_keys = [
                "work",
                "business",
                "school",
                "shopping",
                "private/ridesharing",
                "leisure",
                "home",
                "hub"
            ]

            round_to_places = 2

            # which SimBEV-Use Cases are in this scenario?
            # group CS by UC name
            cs_by_uc = {}
            for uc_key in uc_keys:
                for cs_id in cs_ids:
                    if uc_key in cs_id:
                        # CS part of UC
                        if uc_key not in cs_by_uc:
                            # first CS of this UC
                            cs_by_uc[uc_key] = []
                        cs_by_uc[uc_key].append(cs_id)

            uc_keys_present = cs_by_uc.keys()

            with open(options['output'], 'w') as output_file:
                # write header
                # general info
                header = ["timestep", "time"]

                # timeseries power from grid
                header.append("grid power")

                # external loads
                extLoadWithoutFeedIn = [
                                        sum(ext.values()) + feedInPower[idx]
                                        for idx, ext in enumerate(extLoads)]
                hasExtLoads = sum(extLoadWithoutFeedIn) > 0
                if hasExtLoads:
                    header.append("ext. load")

                # feed-in
                if totalFeedIn > 0:
                    header += ["feed-in", "surplus"]

                # sum of charging power
                header.append("sum CS power")
                # charging power per use case
                header += ["sum UC {}".format(uc) for uc in uc_keys_present]

                # total number of occupied charging stations
                header.append("# occupied CS")
                # number of occupied CS per UC
                header += ["# occupied UC {}".format(uc) for uc in uc_keys_present]

                # charging power per CS
                header += [str(cs_id) for cs_id in cs_ids]
                output_file.write(','.join(header))

                # write timesteps
                for idx, r in enumerate(results):
                    # general info: timestep index and timestamp
                    row = [idx, r['current_time']]

                    # grid power
                    row.append(round(totalLoad[idx], round_to_places))

                    # external loads
                    if hasExtLoads:
                        row.append(round(extLoadWithoutFeedIn[idx], round_to_places))

                    # feed-in
                    if totalFeedIn > 0:
                        row += [
                                round(feedInPower[idx], round_to_places),
                                round(unusedFeedIn[idx], round_to_places)
                        ]

                    # charging power
                    # get sum of all current CS power
                    row.append(round(sum(r['commands'].values()), round_to_places))
                    # sum up all charging power for each use case
                    row += [round(sum([cs_value for cs_id, cs_value in r['commands'].items()
                                       if cs_id in cs_by_uc[uc_key]]),
                            round_to_places) for uc_key in uc_keys_present]

                    # get total number of occupied CS
                    row.append(len(connChargeByTS[idx]))
                    # get number of occupied CS for each use case
                    row += [
                        sum([1 if uc_key in cs_id else 0
                            for cs_id in connChargeByTS[idx]]) for uc_key in uc_keys_present]

                    # get individual charging power
                    row += [round(r['commands'].get(cs_id, 0), round_to_places) for cs_id in cs_ids]

                    # write row to file
                    output_file.write('\n' + ','.join(map(lambda x: str(x), row)))

        if options.get('visual', False):
            import matplotlib.pyplot as plt

            print('Done. Create plots...')

            sum_cs = []
            xlabels = []

            for r in results:
                xlabels.append(r['current_time'])
                cur_cs = []
                for cs_id in sorted(self.constants.charging_stations):
                    cur_cs.append(r['commands'].get(cs_id, 0.0))
                sum_cs.append(cur_cs)

            # untangle external loads (with feed-in)
            loads = {}
            for i, step in enumerate(extLoads):
                for k, v in step.items():
                    if k not in loads:
                        # new key, not present before
                        loads[k] = [0] * i
                    loads[k].append(v)
                for k in loads.keys():
                    if k not in step:
                        # old key not in current step
                        loads[k].append(0)

            # plot!

            # batteries
            if batteryLevels:
                plots_top_row = 3
                ax = plt.subplot(2, plots_top_row, 3)
                ax.set_title('Batteries')
                ax.set(ylabel='Stored power in kWh')
                for name, values in batteryLevels.items():
                    ax.plot(xlabels, values, label=name)
                ax.legend()
            else:
                plots_top_row = 2

            # vehicles
            ax = plt.subplot(2, plots_top_row, 1)
            ax.set_title('Vehicles')
            ax.set(ylabel='SOC in %')
            lines = ax.step(xlabels, socs)
            # reset color cycle, so lines have same color
            ax.set_prop_cycle(None)
            ax.plot(xlabels, disconnect, '--')
            if len(self.constants.vehicles) <= 10:
                ax.legend(lines, sorted(self.constants.vehicles.keys()))

            # charging stations
            ax = plt.subplot(2, plots_top_row, 2)
            ax.set_title('Charging Stations')
            ax.set(ylabel='Power in kW')
            lines = ax.step(xlabels, sum_cs)
            if len(self.constants.charging_stations) <= 10:
                ax.legend(lines, sorted(self.constants.charging_stations.keys()))

            # total power
            ax = plt.subplot(2, 2, 3)
            ax.plot(xlabels, list([sum(cs) for cs in sum_cs]), label="CS")
            for name, values in loads.items():
                ax.plot(xlabels, values, label=name)
            # draw schedule
            for gcID, schedule in gcPowerSchedule.items():
                if any(s is not None for s in schedule):
                    # schedule exists
                    ax.plot(xlabels, schedule, label="Schedule {}".format(gcID))

            ax.plot(xlabels, totalLoad, label="total")
            # ax.axhline(color='k', linestyle='--', linewidth=1)
            ax.set_title('Power')
            ax.set(ylabel='Power in kW')
            ax.legend()
            ax.xaxis_date()  # xaxis are datetime objects

            # price
            ax = plt.subplot(2, 2, 4)
            lines = ax.step(xlabels, prices)
            ax.set_title('Price for 1 kWh')
            ax.set(ylabel='€')
            if len(self.constants.grid_connectors) <= 10:
                ax.legend(lines, sorted(self.constants.grid_connectors.keys()))

            # figure title
            fig = plt.gcf()
            fig.suptitle('Strategy: {}: {}€'.format(
                strat.description, int(sum(costs))), fontweight='bold')

            fig.autofmt_xdate()  # rotate xaxis labels (dates) to fit
            plt.show()<|MERGE_RESOLUTION|>--- conflicted
+++ resolved
@@ -104,14 +104,10 @@
             cost = 0
             price = []
             curLoad = 0
-<<<<<<< HEAD
-            for gcID, gc in strat.world_state.grid_connectors.items():
-=======
             curFeedIn = 0
             curSurplus = 0
 
-            for gc in gcs:
->>>>>>> ff8da7ba
+            for gcID, gc in strat.world_state.grid_connectors.items():
                 # loads without charging stations (external + feed-in)
                 stepLoads = {k: v for k, v in gc.current_loads.items()
                              if k not in self.constants.charging_stations.keys()}
