--- conflicted
+++ resolved
@@ -630,7 +630,6 @@
                 ax.legend()
                 ax.xaxis_date()  # xaxis are datetime objects
 
-<<<<<<< HEAD
                 # price
                 ax = plt.subplot(2, 2, 4)
                 lines = ax.step(xlabels, prices)
@@ -670,67 +669,4 @@
                 "avg_drawn_pwer": avg_drawn,
                 "sum_feed_in_per_h": sum(feedInPower) / stepsPerHour,
                 "vehicle_battery_cycles": total_car_energy / total_car_cap
-            }
-=======
-            # vehicles
-            ax = plt.subplot(2, plots_top_row, 1)
-            ax.set_title('Vehicles')
-            ax.set(ylabel='SoC')
-            lines = ax.step(xlabels, socs)
-            # reset color cycle, so lines have same color
-            ax.set_prop_cycle(None)
-            ax.plot(xlabels, disconnect, '--')
-            if len(self.constants.vehicles) <= 10:
-                ax.legend(lines, sorted(self.constants.vehicles.keys()))
-
-            # charging stations
-            ax = plt.subplot(2, plots_top_row, 2)
-            ax.set_title('Charging Stations')
-            ax.set(ylabel='Power in kW')
-            lines = ax.step(xlabels, sum_cs)
-            if len(self.constants.charging_stations) <= 10:
-                ax.legend(lines, sorted(self.constants.charging_stations.keys()))
-
-            # total power
-            ax = plt.subplot(2, 2, 3)
-            ax.plot(xlabels, list([sum(cs) for cs in sum_cs]), label="CS")
-            for name, values in loads.items():
-                ax.plot(xlabels, values, label=name)
-
-            # draw schedule or charge-windows
-            if strat.uses_window:
-                for gcID, schedule in gcWindowSchedule.items():
-                    if all(s is not None for s in schedule):
-                        w_values = [v * int(max(totalLoad)) for v in schedule]
-                        ax.plot(xlabels, w_values, label="Window {}".format(gcID), linestyle='--')
-            if strat.uses_schedule:
-                for gcID, schedule in gcPowerSchedule.items():
-                    if any(s is not None for s in schedule):
-                        ax.plot(xlabels, schedule, label="Schedule {}".format(gcID))
-
-            ax.plot(xlabels, totalLoad, label="Total")
-            # ax.axhline(color='k', linestyle='--', linewidth=1)
-            ax.set_title('Power')
-            ax.set(ylabel='Power in kW')
-            ax.legend()
-            ax.xaxis_date()  # xaxis are datetime objects
-
-            # price
-            ax = plt.subplot(2, 2, 4)
-            lines = ax.step(xlabels, prices)
-            ax.set_title('Price for 1 kWh')
-            ax.set(ylabel='€')
-            if len(self.constants.grid_connectors) <= 10:
-                ax.legend(lines, sorted(self.constants.grid_connectors.keys()))
-
-            # figure title
-            fig = plt.gcf()
-            fig.suptitle('Strategy: {}'.format(type(strat).__name__), fontweight='bold')
-
-            # fig.autofmt_xdate()  # rotate xaxis labels (dates) to fit
-            # autofmt removes some axis labels, so rotate by hand:
-            for ax in fig.get_axes():
-                plt.setp(ax.get_xticklabels(), rotation=30, ha='right')
-
-            plt.show()
->>>>>>> 140a108b
+            }