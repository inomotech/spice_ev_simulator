--- conflicted
+++ resolved
@@ -9,6 +9,7 @@
 
 class Scenario:
     """ Sets up a scenario from input json.
+
     :param json_dict: input dictionary
     :type json_dict: dict
     :param dir_path: path to the directory
@@ -53,6 +54,7 @@
         """
         Run the scenario. Goes stepwise through all timesteps of the simulation and calls the
         strategy.step method for each timestep. Prints and saves results.
+
         :param strategy_name: name of the charging strategy
         :type strategy_name: str
         :param options: options of the charging strategy defined in simulate.cfg
@@ -679,6 +681,9 @@
             # plot!
             if options.get('visual', False):
                 import matplotlib.pyplot as plt
+
+                print('Done. Create plots...')
+
                 # batteries
                 if batteryLevels:
                     plots_top_row = 3
@@ -770,7 +775,6 @@
                     "sum_cs": sum_cs,
                     "loads": loads
                 },
-<<<<<<< HEAD
                 "max_total_load": max(all_totalLoad),
                 "avg_flex_per_window": {gcID: avg_flex_per_window[gcID] for gcID in
                                         strat.world_state.grid_connectors.keys()},
@@ -788,15 +792,4 @@
                                       strat.world_state.grid_connectors.keys()},
                 "vehicle_battery_cycles": {gcID: (total_car_energy[gcID] / total_car_cap[gcID]) for
                                            gcID in strat.world_state.grid_connectors.keys()}
-=======
-                "max_total_load": max(totalLoad),
-                "avg_flex_per_window": avg_flex_per_window,
-                "sum_energy_per_window": sum_energy_per_window,
-                "avg_stand_time": avg_stand_time,
-                "avg_total_standing_time": avg_total_standing_time,
-                "avg_needed_energy": avg_needed_energy,
-                "avg_drawn_power": avg_drawn,
-                "sum_feed_in_per_h": sum(feedInPower) / stepsPerHour,
-                "vehicle_battery_cycles": total_car_energy / total_car_cap
->>>>>>> 3aaafc5d
             }