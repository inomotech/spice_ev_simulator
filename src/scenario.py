--- conflicted
+++ resolved
@@ -121,23 +121,9 @@
 
             # process events
             try:
-<<<<<<< HEAD
-                res = strat.step(event_steps[step_i])
-            except Exception as e:
-                print('\n', '*' * 42)
-                print(e)
-                print("Aborting simulation in timestep {} ({})".format(
-                        step_i + 1, strat.current_time))
-                strat.description = "*** {} (ABORTED) ***".format(strat.description)
-                traceback.print_exc()
-                step_i -= 1
-                break
-            results.append(res)
-=======
                 super(type(strat), strat).step(event_steps[step_i])
             except Exception:
                 error = traceback.format_exc()
->>>>>>> ab3cc8a2
 
             # get vehicle SoC at start of timestep
             cur_dis = []
@@ -274,10 +260,9 @@
                     "connChargeByTS", "gcPowerSchedule", "gcWindowSchedule"]:
             setattr(self, var, locals()[var])
 
-<<<<<<< HEAD
         # save reference to negative soc tracker for ease of use in other modules
         self.negative_soc_tracker = strat.negative_soc_tracker
-=======
+
         # summary if desired SoC was not reached anytime
         if strat.desired_counter:
             warn(f"Desired SoC not reached in {strat.desired_counter} cases "
@@ -288,7 +273,6 @@
                                                                              sum(totalLoad[gcID]) /
                                                                              stepsPerHour,
                                                                              sum(costs[gcID])))
->>>>>>> ab3cc8a2
 
         attach_vehicle_soc = options.get("attach_vehicle_soc")
         cost_calculation = options.get("cost_calculation")
@@ -305,7 +289,6 @@
                         "avg_flex_per_window", "sum_energy_per_window", "avg_total_standing_time"]:
                 setattr(self, var, {})
 
-<<<<<<< HEAD
         # check file extensions
         if save_results:
             # general results should be JSON
@@ -320,32 +303,6 @@
         if save_timeseries:
             # timeseries data should be CSV
             ext = os.path.splitext(save_timeseries)[-1]
-=======
-            if options.get("save_results", False):
-                # save general simulation info to JSON file
-                ext = os.path.splitext(options["save_results"])
-                if ext[-1] != ".json":
-                    print("File extension mismatch: results file is of type .json")
-
-            for gcID in gc_ids:
-                # stepwise gc specific information is aggregated and curated for results file output
-                results_file_content = report.aggregate_local_results(scenario=self, gcID=gcID)
-
-                if options.get("save_results", False):
-                    # write to file
-                    if len(gc_ids) == 1:
-                        file_name = options["save_results"]
-                    else:
-                        file_name, ext = os.path.splitext(options["save_results"])
-                        # gcID might contain special characters not suited for file system
-                        file_name = f"{file_name}_{util.sanitize(gcID)}{ext}"
-                    with open(file_name, 'w') as results_file:
-                        json.dump(results_file_content, results_file, indent=2)
-
-        if options.get("save_timeseries", False):
-            # save power use for each timestep in file
-            output_path, ext = os.path.splitext(options["save_timeseries"])
->>>>>>> ab3cc8a2
             if ext != ".csv":
                 print("File extension mismatch: timeseries file is of type .csv")
 
@@ -362,9 +319,8 @@
                 if len(gc_ids) == 1:
                     file_name = save_results
                 else:
-<<<<<<< HEAD
                     file_name, ext = os.path.splitext(save_results)
-                    file_name = f"{file_name}_{gcID}{ext}"
+                    file_name = f"{file_name}_{util.sanitize(gcID)}{ext}"
                 with open(file_name, 'w') as results_file:
                     json.dump(results_file_content, results_file, indent=2)
             if save_timeseries:
@@ -374,7 +330,7 @@
                     file_name = save_timeseries
                 else:
                     file_name, ext = os.path.splitext(save_timeseries)
-                    file_name = f"{file_name}_{gcID}{ext}"
+                    file_name = f"{file_name}_{util.sanitize(gcID)}{ext}"
                 with open(file_name, 'w') as timeseries_file:
                     # write header
                     timeseries_file.write(','.join(agg_ts["header"]))
@@ -386,15 +342,6 @@
 
         if attach_vehicle_soc or save_soc:
             # generate (continuous) SoC of vehicles
-=======
-                    file_name, ext = os.path.splitext(options["save_timeseries"])
-                    # gcID might contain special characters not suited for file system
-                    output_path = f"{file_name}_{util.sanitize(gcID)}{ext}"
-
-                report.save_gc_timeseries(self, gcID, output_path)
-
-        if options.get("save_soc", False) or options.get("attach_vehicle_soc", False):
->>>>>>> ab3cc8a2
             self.vehicle_socs = {}
             report.generate_soc_timeseries(scenario=self)
         if save_soc:
