--- conflicted
+++ resolved
@@ -621,11 +621,4 @@
             for ax in fig.get_axes():
                 plt.setp(ax.get_xticklabels(), rotation=30, ha='right')
 
-<<<<<<< HEAD
-            for ax in fig.get_axes():
-                ax.grid()
-
-            fig.autofmt_xdate()  # rotate xaxis labels (dates) to fit
-=======
->>>>>>> 649eac7c
             plt.show()